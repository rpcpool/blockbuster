use std::io::Error;
use thiserror::Error;

#[derive(Error, Debug)]
pub enum BlockbusterError {
    #[error("Instruction Data Parsing Error")]
    InstructionParsingError,
    #[error("IO Error {0}")]
    IOError(String),
    #[error("Could not deserialize data")]
    DeserializationError,
    #[error("Data length is invalid.")]
    InvalidDataLength,
<<<<<<< HEAD
    #[error("Unknown anchor account discriminator.")]
    UnknownAccountDiscriminator,
=======
    #[error("Account type is not valid")]
    InvalidAccountType,
    #[error("Master edition version is invalid")]
    FailedToDeserializeToMasterEdition,
    #[error("Uninitialized account type")]
    UninitializedAccount,
>>>>>>> e64652b8
}

impl From<std::io::Error> for BlockbusterError {
    fn from(err: Error) -> Self {
        BlockbusterError::IOError(err.to_string())
    }
}<|MERGE_RESOLUTION|>--- conflicted
+++ resolved
@@ -11,17 +11,14 @@
     DeserializationError,
     #[error("Data length is invalid.")]
     InvalidDataLength,
-<<<<<<< HEAD
     #[error("Unknown anchor account discriminator.")]
     UnknownAccountDiscriminator,
-=======
     #[error("Account type is not valid")]
     InvalidAccountType,
     #[error("Master edition version is invalid")]
     FailedToDeserializeToMasterEdition,
     #[error("Uninitialized account type")]
     UninitializedAccount,
->>>>>>> e64652b8
 }
 
 impl From<std::io::Error> for BlockbusterError {
